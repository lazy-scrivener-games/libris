# Enki

Enki is a Markdown to PDF conversion tool that collates multiple Markdown files into a single PDF.

## Requirements

* Linux or Windows with [Windows Subsystem for Linux (WSL)](https://docs.microsoft.com/en-us/windows/wsl/install)
* If anyone figures out how to get Weasyprint working with Windows, that'd be great. Otherwise, the answer is WSL.

## Setup

* Run `sudo apt update`
* Install WeasyPrint
    * On Debian/Ubuntu, run `sudo apt install build-essential python3-dev python3-pip python3-setuptools python3-wheel python3-cffi libcairo2 libpango-1.0-0 libpangocairo-1.0-0 libgdk-pixbuf2.0-0 libffi-dev shared-mime-info`.
    * For other platforms, see [WeasyPrint's documentation](https://doc.courtbouillon.org/weasyprint/v52.5/install.html) for more details.
* Install BeautifulSoup
    * On Debian/Ubuntu, run `sudo apt install python3-bs4`.
* Go into the top-level project folder and install the module using pip3 install .

## Basic Usage

* Create your markdown file sources
* Create any CSS you wish to apply to your Markdown output
* Create a configuration file.
    * See [config documentation](./config-docs.MD) for details.
    * If you set the `$schema` property of your configuration object to point to the `enki/json-schemas/config-schema.json` file you will get auto-complete in any IDE or text editor that supports JSON Schema validation.
* Run `enki <CONFIG_FILE_PATH>`
* Check the resulting PDF output!

## Detailed Documentation

* For full config documentation see [config documentation](./config-docs.MD).

## Known Issues

* The watch feature will not work on WSL due to how WSL interacts with the mounted Windows file system (it can't access low-level Windows file event hooks). To get a similar effect on Windows, I suggest using [watchmedo](https://github.com/gorakhargosh/watchdog) and writing a batch file for your specific use case that runs the enki command in WSL.

## Command Options

```
usage: enki [-h] [-w] [-v] config_file

Builds a PDF from a JSON configuration file that points to various Markdown source files.

positional arguments:
  config_file    A JSON file that specifies how to build the PDF. View the full docs for details.

optional arguments:
<<<<<<< HEAD
  -h, --help          show this help message and exit
  -w, --watch         Watch the source files and re-compile on changes.
  -v, --verbose       Prints additional logging data, including intermediate HTML.
  -n, --no-validation Skips JSON validation. Use this if you are getting URL resolution errors.
```
=======
  -h, --help     show this help message and exit
  -w, --watch    Watch the source files and re-compile on changes.
  -v, --verbose  Prints additional logging data, including intermediate HTML.
```

## Folder Structure

| Path              | Description                                   |
| ----------------- | --------------------------------------------- |
| enki              | Enki program package folder                   |
| enki/json-schemas | JSON schemas to validate configuration files  |
| enki/lib          | Supporting functions and classes              |
| enki/example      | Example markdown, CSS, and configuration file |
| enki/scripts      | Shell script installed on running pip install |

### Folder Structure With Files

| Path                                      | Description                                               |
| ----------------------------------------- | --------------------------------------------------------- |
| .gitattributes                            | Git attributes file                                       |
| .gitignore                                | Git ignore file                                           |
| .pylintrc                                 | Linting rules                                             |
| config-docs.MD                            | Documentation for config files                            |
| README.MD                                 | Main project README                                       |
| requirements.txt                          | Python requirements list                                  |
| setup.py                                  | Package setup file for pip                                |
| enki (folder)                             | Enki program package folder                               |
| enki/\_\_init\_\_.py                      | Module init file                                          |
| enki/\_\_main\_\_.py                      | Main program entry point                                  |
| enki/json-schemas (folder)                | JSON schemas to validate configuration files              |
| enki/json-schemas/config-schema.json      | JSON schema for overall configuration file                |
| enki/json-schemas/decorator-schema.json   | JSON schema for decorator data                            |
| enki/json-schemas/source-schema.json      | JSON schema for individual markdown source data           |
| enki/json-schemas/sources-schema.json     | JSON schema for markdown sources list                     |
| enki/json-schemas/style-schema.json       | JSON schema for individual CSS style                      |
| enki/json-schemas/styles-schema.json      | JSON schema for CSS styles list                           |
| enki/lib (folder)                         | Supporting functions and classes                          |
| enki/lib/constants.py                     | Program constants                                         |
| enki/lib/data_extractors.py               | Functions that extract data from files                    |
| enki/lib/pdf_builder.py                   | Functions that construct the PDF output                   |
| enki/lib/watch.py                         | Functions that support the file watch feature             |
| enki/lib/\_\_init\_\_.py                  | Module init file                                          |
| example (folder)                          | Example markdown, CSS, and configuration file             |
| example/advanced-style.css                | Example CSS stylesheet                                    |
| example/basic-style.css                   | Example CSS stylesheet                                    |
| example/chapter1.md                       | Example markdown                                          |
| example/chapter2.md                       | Example markdown                                          |
| example/chapter3.md                       | Example markdown                                          |
| example/example-config.json               | Example enki configuration file                           |
| scripts (folder)                          | Folder for shell script installed on running pip install  |
| scripts/enki                              | Shell script installed on running pip install             |
>>>>>>> 8a9a12fd
<|MERGE_RESOLUTION|>--- conflicted
+++ resolved
@@ -46,16 +46,10 @@
   config_file    A JSON file that specifies how to build the PDF. View the full docs for details.
 
 optional arguments:
-<<<<<<< HEAD
   -h, --help          show this help message and exit
   -w, --watch         Watch the source files and re-compile on changes.
   -v, --verbose       Prints additional logging data, including intermediate HTML.
   -n, --no-validation Skips JSON validation. Use this if you are getting URL resolution errors.
-```
-=======
-  -h, --help     show this help message and exit
-  -w, --watch    Watch the source files and re-compile on changes.
-  -v, --verbose  Prints additional logging data, including intermediate HTML.
 ```
 
 ## Folder Structure
@@ -103,5 +97,4 @@
 | example/chapter3.md                       | Example markdown                                          |
 | example/example-config.json               | Example enki configuration file                           |
 | scripts (folder)                          | Folder for shell script installed on running pip install  |
-| scripts/enki                              | Shell script installed on running pip install             |
->>>>>>> 8a9a12fd
+| scripts/enki                              | Shell script installed on running pip install             |